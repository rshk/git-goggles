from gitgoggles.utils import force_unicode, force_str, console

try:
    from termcolor import colored
except ImportError:
    print 'You should run "pip install termcolor" to fully utilize these utilities.'

    def colored(text, *args, **kwargs):
        return text

class AsciiCell(object):
    def __init__(self, value, color=None, background=None, reverse=False):
<<<<<<< HEAD
        if isinstance(value, str):
            self.value = unicode(value, 'utf-8', 'ignore')
        elif isinstance(value, unicode):
            self.value = value
        else:
            self.value = unicode(value, 'utf-8', 'ignore')
=======
        self.value = force_unicode(value)
>>>>>>> 8aaab78c
        self.color = color
        self.background = background
        self.attrs = reverse and ['reverse'] or []
        self.width = len(self.value)
        #self.width_adjust = 0
        #if self.width - len(decoded):
        #    self.width_adjust = int(round((self.width - len(decoded)) / 2.0))
        #    if re.match('.*\w$', self.value, re.UNICODE):
        #        self.width = self.width - int(round((self.width - len(decoded)) / 2.0))

class AsciiTable(object):
    def __init__(self, headers):
        self.headers = [ isinstance(x, AsciiCell) and x or AsciiCell(x) for x in headers ]
        self.data = []
        self._widths = [ x.width for x in self.headers ]
        self.left_padding = 1
        self.right_padding = 1

    def add_row(self, data):
        if len(data) != len(self.headers):
            raise Exception('The number of columns in a row must be equal to the header column count.')
        self.data.append([ isinstance(x, AsciiCell) and x or AsciiCell(x) for x in data ])

    def __str__(self):
        self.__unicode__()

    def __unicode__(self):
        self._print()

    def _print_horizontal_rule(self):
        bits = []
        console(u'+')
        for column, width in zip(self.headers, self._widths):
            console(u'-' * (self.right_padding + self.left_padding + width))
            console(u'+')
        console(u'\n')

    def _print_headers(self):
        self._print_row(self.headers)

    def _print_data(self):
        for row in self.data:
            self._print_row(row)

    def _print_row(self, row):
        bits = []
        console(u'|')
        for column, cell, width in zip(self.headers, row, self._widths):
            console(colored(u' ' * self.left_padding + cell.value.ljust(width) + u' ' * self.right_padding, cell.color, cell.background, attrs=cell.attrs))
            console(u'|')
        console(u'\n')

    def render(self):
        self._calculate_widths()

        self._print_horizontal_rule()
        self._print_headers()
        self._print_horizontal_rule()
        self._print_data()
        self._print_horizontal_rule()

    def _calculate_widths(self):
        for data in self.data:
            for column, cell in enumerate(data):
                self._widths[column] = max(self._widths[column], cell.width)<|MERGE_RESOLUTION|>--- conflicted
+++ resolved
@@ -10,25 +10,11 @@
 
 class AsciiCell(object):
     def __init__(self, value, color=None, background=None, reverse=False):
-<<<<<<< HEAD
-        if isinstance(value, str):
-            self.value = unicode(value, 'utf-8', 'ignore')
-        elif isinstance(value, unicode):
-            self.value = value
-        else:
-            self.value = unicode(value, 'utf-8', 'ignore')
-=======
         self.value = force_unicode(value)
->>>>>>> 8aaab78c
         self.color = color
         self.background = background
         self.attrs = reverse and ['reverse'] or []
         self.width = len(self.value)
-        #self.width_adjust = 0
-        #if self.width - len(decoded):
-        #    self.width_adjust = int(round((self.width - len(decoded)) / 2.0))
-        #    if re.match('.*\w$', self.value, re.UNICODE):
-        #        self.width = self.width - int(round((self.width - len(decoded)) / 2.0))
 
 class AsciiTable(object):
     def __init__(self, headers):
